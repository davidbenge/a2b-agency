--- conflicted
+++ resolved
@@ -300,10 +300,5 @@
 
 1. Make a branch or fork
 2. Follow the coding standards (ESLint configuration is provided)
-<<<<<<< HEAD
 3. Write tests for new features that are actions. UI is nice to have but not wired
 4. Submit a pull request
-=======
-3. Code
-4. Submit a pull request
->>>>>>> e9cd0411
